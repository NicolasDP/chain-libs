--- conflicted
+++ resolved
@@ -375,7 +375,9 @@
 mod test {
     use super::*;
     use crate::{
-        block::{Block, BlockBuilder, Contents, HeaderHash},
+        block::Block,
+        fragment::Contents,
+        header::{BlockVersion, HeaderBuilderNew, HeaderId},
         config::ConfigParam,
         fragment::config::ConfigParams,
         ledger::ledger::Ledger,
@@ -441,7 +443,6 @@
         }
     }
 
-<<<<<<< HEAD
     fn apply_update_proposal(
         update_state: UpdateState,
         proposal_id: UpdateProposalId,
@@ -453,21 +454,6 @@
         let update_proposal = ProposalBuilder::new()
             .with_proposal_change(config_param.clone())
             .build();
-=======
-    use crate::{
-        block::Block,
-        fragment::Contents,
-        header::{BlockVersion, HeaderBuilderNew, HeaderId},
-        ledger::ledger::Ledger,
-        testing::arbitrary::update_proposal::UpdateProposalData,
-        testing::ledger as mock_ledger,
-        update::{
-            SignedUpdateProposal, SignedUpdateVote, UpdateProposal, UpdateProposalWithProposer,
-            UpdateVote,
-        },
-    };
-    use chain_crypto::{Ed25519, SecretKey};
->>>>>>> 9d90427c
 
         let signed_update_proposal = SignedProposalBuilder::new()
             .with_proposal_update(update_proposal)
@@ -491,7 +477,6 @@
         update_state.apply_vote(&signed_update_vote, &settings)
     }
 
-<<<<<<< HEAD
     #[test]
     pub fn apply_proposal_with_unknown_proposer_should_return_error() {
         // data
@@ -514,14 +499,6 @@
             )
             .is_err(),
             true
-=======
-        // trigger proposal process (build block)
-        let block = build_block(
-            &ledger,
-            &block0_hash,
-            date.next_epoch(),
-            &update_proposal_data.block_signing_key,
->>>>>>> 9d90427c
         );
     }
 
